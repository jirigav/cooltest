--- conflicted
+++ resolved
@@ -1,60 +1,5 @@
 use std::time::{Duration, Instant};
 
-<<<<<<< HEAD
-use crate::common::{count_combinations, multi_eval_count, z_score, Args, Data};
-use crate::distinguishers::{Distinguisher, Pattern};
-use itertools::Itertools;
-use rayon::prelude::*;
-
-fn phase_one(data: &Data, k: usize, block_size: usize, base_degree: usize) -> Vec<Pattern> {
-    let m = (0..2_u8.pow(base_degree as u32))
-        .map(|x| (0..base_degree).map(|i| ((x >> i) & 1) == 1).collect_vec())
-        .collect_vec();
-
-    let dises_per_bits = 2_usize.pow(base_degree as u32);
-    let num_of_dises = count_combinations(block_size, base_degree) * dises_per_bits;
-    let mut counts: Vec<u32> = vec![0; num_of_dises];
-    let bits = (0..block_size).combinations(base_degree).collect_vec();
-
-    let mut it = data.data.iter().peekable();
-    while let Some(blocks) = it.next() {
-        let is_last = it.peek().is_none();
-
-        counts.par_iter_mut().enumerate().for_each(|(i, c)| {
-            let bits_index = i / dises_per_bits;
-            let bits_signs = i % dises_per_bits;
-            *c += multi_eval_count(bits_signs, &bits[bits_index], blocks, data.mask, is_last);
-        })
-    }
-
-    let mut best: Vec<_> = counts
-        .into_par_iter()
-        .enumerate()
-        .map(|(i, c)| {
-            let bits_index = i / dises_per_bits;
-            let bits_values_index = i % dises_per_bits;
-            (
-                c,
-                (&bits[bits_index], &m[bits_values_index]),
-                bits_values_index,
-            )
-        })
-        .collect();
-
-    best.sort_by(|a, b| b.0.cmp(&a.0));
-    best.into_iter()
-        .take(k)
-        .map(|(count, (bits, values), signs)| Pattern {
-            length: base_degree,
-            bits: bits.clone(),
-            values: values.clone(),
-            count: Some(count as usize),
-            z_score: None,
-            validation_z_score: None,
-            bits_signs: signs,
-        })
-        .collect()
-=======
 use itertools::Itertools;
 use rayon::iter::*;
 
@@ -139,7 +84,6 @@
         }
         count
     }
->>>>>>> 9cd989da
 }
 
 impl std::fmt::Debug for Histogram {
@@ -170,54 +114,6 @@
     }
 }
 
-<<<<<<< HEAD
-fn improving(
-    validation_data_option: Option<&Data>,
-    pattern: &mut Pattern,
-    hist: &[(usize, usize)],
-    samples: usize,
-    min_difference: usize,
-) -> Vec<Pattern> {
-    let mut new_patterns = Vec::new();
-    let mut validation = false;
-    let mut validation_data = &Data {
-        data: Vec::new(),
-        mask: 0,
-        num_of_blocks: 0,
-    };
-    if let Some(data) = validation_data_option {
-        validation = true;
-        validation_data = data;
-    }
-    if validation && pattern.validation_z_score.is_none() {
-        let len_m1 = validation_data.data.len() - 1;
-        pattern.validation_z_score = Some(z_score(
-            validation_data.num_of_blocks,
-            validation_data
-                .data
-                .iter()
-                .enumerate()
-                .map(|(i, blocks)| {
-                    multi_eval_count(
-                        pattern.bits_signs,
-                        &pattern.bits,
-                        blocks,
-                        validation_data.mask,
-                        i == len_m1,
-                    )
-                })
-                .sum::<u32>() as usize,
-            2.0_f64.powf(-(pattern.length as f64)),
-        ));
-    }
-    if pattern.z_score.is_none() {
-        pattern.z_score(samples);
-    }
-
-    for (i, counts) in hist.iter().enumerate() {
-        if pattern.bits.contains(&i) {
-            continue;
-=======
 fn compute_index(bits: &[usize], block_size: usize) -> usize {
     let mut result = 0;
     let mut j = 0;
@@ -228,7 +124,6 @@
             result += choose(block_size - i - 1, bits.len() - j - 1)
         } else {
             j += 1;
->>>>>>> 9cd989da
         }
         i += 1;
     }
@@ -301,47 +196,6 @@
     best_hists
 }
 
-<<<<<<< HEAD
-        if is_improving(pattern.z_score.unwrap(), count, pattern.length + 1, samples)
-            && count - ((2.0_f64.powf(-(pattern.length as f64 + 1.0)) * (samples as f64)) as usize)
-                >= min_difference
-        {
-            let mut new_pattern = pattern.clone();
-            new_pattern.forget_count();
-            new_pattern.add_bit(i, v);
-            new_pattern.increase_count(count);
-
-            if validation {
-                let new_z = new_pattern.z_score(samples);
-
-                let len_m1 = validation_data.data.len() - 1;
-                let valid_z = z_score(
-                    validation_data.num_of_blocks,
-                    validation_data
-                        .data
-                        .iter()
-                        .enumerate()
-                        .map(|(i, blocks)| {
-                            multi_eval_count(
-                                new_pattern.bits_signs,
-                                &new_pattern.bits,
-                                blocks,
-                                validation_data.mask,
-                                i == len_m1,
-                            )
-                        })
-                        .sum::<u32>() as usize,
-                    2.0_f64.powf(-(new_pattern.length as f64)),
-                );
-
-                if pattern.validation_z_score.unwrap() > valid_z || valid_z < 0.6 * new_z {
-                    continue;
-                }
-
-                new_pattern.validation_z_score = Some(valid_z);
-            }
-            new_patterns.push(new_pattern);
-=======
 fn _combine_bins(hists: &[Histogram], n: usize, data: &[Vec<u8>]) -> Histogram {
     let mut best_hist = Histogram::from_bins(vec![0], &[1, 1]);
     for comb in hists.iter().combinations(n) {
@@ -352,25 +206,12 @@
         let hist = Histogram::get_hist(&bits, data);
         if hist.z_score.abs() > best_hist.z_score.abs() {
             best_hist = hist;
->>>>>>> 9cd989da
         }
     }
 
     best_hist
 }
 
-<<<<<<< HEAD
-fn phase_two(
-    k: usize,
-    mut top_k: Vec<Pattern>,
-    data: &Data,
-    validation_data_option: Option<&Data>,
-    min_difference: usize,
-    block_size: usize,
-    max_bits: Option<usize>,
-) -> Vec<Pattern> {
-    let mut final_patterns: Vec<Pattern> = Vec::with_capacity(k);
-=======
 pub(crate) fn bottomup(
     data: &[Vec<u8>],
     block_size: usize,
@@ -386,7 +227,6 @@
         brute_force_threads(&transform_data(data), block_size, base_degree, k, threads)
     };
     println!("Brute-force finished in {:?}", start.elapsed());
->>>>>>> 9cd989da
 
     if max_bits > base_degree {
         start = Instant::now();
@@ -394,41 +234,6 @@
         println!("Heuristic search finished in {:?}", start.elapsed());
     }
 
-<<<<<<< HEAD
-    while !top_k.is_empty() && pattern_len < block_size {
-        pattern_len += 1;
-        if max_bits.is_some() && pattern_len > max_bits.unwrap() {
-            break;
-        }
-        let mut hists: Vec<Vec<(usize, usize)>> = Vec::with_capacity(top_k.len());
-        for _ in 0..top_k.len() {
-            hists.push(vec![(0, 0); block_size]);
-        }
-
-        let mut it = data.data.iter().peekable();
-
-        while let Some(blocks) = it.next() {
-            let is_last = it.peek().is_none();
-
-            hists.par_iter_mut().enumerate().for_each(|(i, hist)| {
-                let mut bits = top_k[i].bits.clone();
-                bits.push(0);
-                for (b, h) in hist.iter_mut().enumerate() {
-                    if top_k[i].bits.contains(&b) {
-                        continue;
-                    }
-
-                    bits[top_k[i].length] = b;
-                    h.1 += multi_eval_count(
-                        top_k[i].bits_signs + 2_usize.pow(top_k[i].length as u32),
-                        &bits,
-                        blocks,
-                        data.mask,
-                        is_last,
-                    ) as usize;
-                    h.0 += multi_eval_count(top_k[i].bits_signs, &bits, blocks, data.mask, is_last)
-                        as usize;
-=======
     let res = top_k[0].clone();
     println!("Distinguisher: {:?}", res);
     res
@@ -474,9 +279,8 @@
                 if !new_top.iter().any(|x| x.bits == h.bits) {
                     new_top.push(h);
                     break;
->>>>>>> 9cd989da
                 }
-            })
+            }
         }
         top_k = new_top;
     }
@@ -485,16 +289,6 @@
     final_hists
 }
 
-<<<<<<< HEAD
-        for i in 0..hists.len() {
-            let mut imp = improving(
-                validation_data_option,
-                &mut top_k[i],
-                &hists[i],
-                data.num_of_blocks,
-                min_difference,
-            );
-=======
 fn _rec_eval<'a>(
     bits: &[(usize, &usize)],
     data: &'a Data,
@@ -528,7 +322,6 @@
         )
     }
 }
->>>>>>> 9cd989da
 
 pub(crate) fn _multi_eval_neg_rec(
     bits: &[usize],
@@ -571,42 +364,6 @@
         negs >>= 1;
     }
 
-<<<<<<< HEAD
-    top_k.iter_mut().for_each(|p| {
-        p.z_score(data.num_of_blocks);
-    });
-
-    final_patterns.append(&mut top_k);
-
-    final_patterns
-}
-
-pub(crate) fn bottomup(
-    data: &Data,
-    validation_data_option: Option<&Data>,
-    args: &Args,
-) -> Vec<Pattern> {
-    let mut start = Instant::now();
-    let top_k = phase_one(
-        data,
-        args.k,
-        args.block * args.block_size_multiple,
-        args.deg,
-    );
-    println!("Phase one finished in {:.2?}.", start.elapsed());
-    start = Instant::now();
-    let r = phase_two(
-        args.k,
-        top_k,
-        data,
-        validation_data_option,
-        args.min_difference,
-        args.block * args.block_size_multiple,
-        args.max_bits,
-    );
-    println!("Phase two finished in {:.2?}.", start.elapsed());
-    r
-=======
     let r = result
         .iter()
         .map(|x| x.count_ones() as usize)
@@ -664,5 +421,4 @@
     hists = hists.into_iter().take(k).collect();
 
     hists
->>>>>>> 9cd989da
 }