use clap::Parser;
<<<<<<< HEAD
use itertools::Itertools;
use pyo3::prelude::*;
use std::fs;
=======
use pyo3::prelude::*;
use std::{
    fs,
    time::{Duration, Instant},
};
>>>>>>> 9cd989da

pub(crate) fn z_score(sample_size: usize, positive: usize, p: f64) -> f64 {
    ((positive as f64) - p * (sample_size as f64)) / f64::sqrt(p * (1.0 - p) * (sample_size as f64))
}

#[derive(Parser, Debug)]
#[command(version)]
pub(crate) struct Args {
<<<<<<< HEAD
    /// Path to file with input data.
    pub(crate) data_source: String,

    /// Block size in bits.
    #[arg(short, long, default_value_t = 128)]
    pub(crate) block: usize,

    /// If the value is greater than 1, CoolTest looks for distinguisher on block size that is a multiple of 'block' and utilizes all such tuples of consecutive blocks.
    #[arg(long, default_value_t = 1)]
    pub(crate) block_size_multiple: usize,

    /// Number of explored branches of distinguishers in greedy search.
    #[arg(short, long, default_value_t = 100)]
    pub(crate) k: usize,

    /// Minimal difference between expected and actual count of a given pattern in data.
    #[arg(short, long, default_value_t = 100)]
    pub(crate) min_difference: usize,

    /// Number of distinguishers tested in combinations for a multipattern.
    #[arg(long, default_value_t = 50)]
    pub(crate) top_n: usize,

    /// Maximal number of bits (variables) used in a distinguishers.
    #[arg(long)]
    pub(crate) max_bits: Option<usize>,

    /// Number of patterns combined into a multipattern.
    #[arg(short, long, default_value_t = 2)]
    pub(crate) patterns_combined: usize,

    /// Degree of distinguishers evaluated in the first phase.
    #[arg(short, long, default_value_t = 2)]
    pub(crate) deg: usize,

    /// Option whether the input data should be divided into training, validation and testing data.
    #[arg(long, short)]
    pub(crate) validation_and_testing_split: bool,

    /// Option whether histogram should be used as a strengthening method.
    #[arg(long)]
    pub(crate) hist: bool,

    /// Significance level
    #[arg(short, long, default_value_t = 0.0004)]
    pub(crate) alpha: f64,

    /// Config file with list of CoolTest configurations to run.
    #[arg(long, short)]
    pub(crate) config: bool,
}
=======
    /// Path of file with input data.
    pub(crate) data_source: String,

    /// Length of block of data.
    #[arg(short, long, default_value_t = 128)]
    pub(crate) block: usize,
>>>>>>> 9cd989da

    /// Number of bits in histograms in brute-force search.
    #[arg(short, long, default_value_t = 2)]
    pub(crate) deg: usize,

    /// Number of best histograms taken for the second step.
    #[arg(short, long, default_value_t = 1)]
    pub(crate) k: usize,

    /// Number of histograms combined in second step.
    #[arg(short, long, default_value_t = 1)]
    pub(crate) max_bits: usize,

    /// Significance level
    #[arg(short, long, default_value_t = 0.0001)]
    pub(crate) alpha: f64,

    /// Number of threads for multi-thread run. 0 means that efficient single thread implementation is used.
    #[arg(short, long, default_value_t = 0)]
    pub(crate) threads: usize,
}

pub(crate) fn count_combinations(n: usize, r: usize) -> usize {
    if r > n {
        0
    } else {
        (1..=r.min(n - r)).fold(1, |acc, val| acc * (n - val + 1) / val)
    }
}

pub(crate) struct Data {
    pub(crate) data: Vec<Vec<u128>>,
    pub(crate) mask: u128,
    pub(crate) num_of_blocks: usize,
}

pub(crate) fn multi_eval(
    bits_signs: usize,
    bits: &[usize],
    tr_data: &[u128],
    mask: u128,
    is_last: bool,
) -> u128 {
    let mut result = u128::MAX;

    for (i, b) in bits.iter().enumerate() {
<<<<<<< HEAD
        if ((bits_signs >> i) & 1) == 1 {
            result &= tr_data[*b];
        } else {
            result &= tr_data[*b] ^ u128::MAX;
=======
        if bit_value_in_block(*b, block) {
            result += 1 << i;
>>>>>>> 9cd989da
        }
    }
    if is_last {
        result &= mask;
    }
    result
}

<<<<<<< HEAD
pub(crate) fn multi_eval_count(
    bits_signs: usize,
    bits: &[usize],
    tr_data: &[u128],
    mask: u128,
    is_last: bool,
) -> u32 {
    multi_eval(bits_signs, bits, tr_data, mask, is_last).count_ones()
}

fn load_data(path: &str, block_size: usize, block_size_multiple: usize) -> Vec<Vec<u8>> {
    let len_of_block_in_bytes = (block_size * block_size_multiple) / 8;
=======
pub(crate) fn bit_value_in_block(bit: usize, block: &[u8]) -> bool {
    let (byte_index, offset) = (bit / 8, bit % 8);
    ((block[byte_index] >> offset) & 1) == 1
}

#[derive(Clone)]
pub(crate) struct Data {
    pub(crate) data: Vec<Vec<u128>>,
    pub(crate) _mask: u128,
    pub(crate) _num_of_blocks: u32,
}

fn _rec_eval<'a>(bits: &[usize], data: &'a Data) -> Box<dyn Iterator<Item = u128> + 'a> {
    if bits.len() == 1 {
        Box::new(data.data[bits[0]].iter().copied())
    } else if bits.len() == 2 {
        Box::new(
            data.data[bits[0]]
                .iter()
                .zip(data.data[bits[1]].iter())
                .map(|(a, b)| a & b),
        )
    } else {
        let (bits1, bits2) = bits.split_at(bits.len() / 2);
        Box::new(
            _rec_eval(bits1, data)
                .zip(_rec_eval(bits2, data))
                .map(|(a, b)| a & b),
        )
    }
}

// lower the number of stream combinations
pub(crate) fn _multi_eval3(bits: &[usize], data: &Data, t: &mut Duration) -> usize {
    let start = Instant::now();
    let r = _rec_eval(bits, data)
        .map(|x| x.count_ones() as usize)
        .sum::<usize>();
    *t += start.elapsed();
    r
}

pub(crate) fn _multi_eval(bits: &[usize], data: &Data, t: &mut Duration) -> usize {
    let start = Instant::now();
    let mut result = vec![u128::MAX; data.data[0].len()];

    for b in bits.iter() {
        result = result
            .iter()
            .zip(&data.data[*b])
            .map(|(a, b)| a & b)
            .collect();
    }

    let r = result
        .iter()
        .map(|x| x.count_ones() as usize)
        .sum::<usize>();
    *t += start.elapsed();
    r
}

// try to fit in cache
pub(crate) fn _multi_eval2(bits: &[usize], data: &Data, t: &mut Duration) -> usize {
    let start = Instant::now();

    let mut r = 0;
    let mut i = 0;

    loop {
        let l = std::cmp::min(data.data[0].len() - i, 16000);
        if i == data.data[0].len() {
            break;
        }
        let mut result = vec![u128::MAX; l as usize];
        for b in bits.iter() {
            result = result
                .iter()
                .zip(&data.data[*b][i..(i + l)])
                .map(|(a, b)| a & b)
                .collect();
        }
        i += l;
        r += result
            .iter()
            .map(|x| x.count_ones() as usize)
            .sum::<usize>();
    }

    *t += start.elapsed();
    r
}

fn load_data(path: &str, block_size: usize) -> Vec<Vec<u8>> {
    let len_of_block_in_bytes = block_size / 8;
>>>>>>> 9cd989da
    let mut data: Vec<_> = fs::read(path)
        .unwrap()
        .chunks(len_of_block_in_bytes)
        .map(<[u8]>::to_vec)
        .collect();
    if data[data.len() - 1].len() != len_of_block_in_bytes {
        println!("Data are not aligned with block size, dropping last block!");
        data.pop();
<<<<<<< HEAD
    }
    data
}

pub(crate) fn prepare_data(
    data_source: &str,
    block_size: usize,
    block_size_multiple: usize,
    halving: bool,
    validation: bool,
) -> (Data, Option<Data>, Option<Data>) {
    let data = load_data(data_source, block_size, block_size_multiple);
    let training_data;
    let mut testing_data_option = None;
    let mut validation_data_option = None;

    if validation {
        let (tr_data, testing_data) = data.split_at(data.len() / 3);
        let (val_data, test_data) = testing_data.split_at(testing_data.len() / 2);
        testing_data_option = Some(transform_data(test_data.to_vec()));
        validation_data_option = Some(transform_data(val_data.to_vec()));
        training_data = transform_training_data(tr_data.to_vec(), block_size, block_size_multiple);
    } else if halving {
        let (tr_data, testing_data) = data.split_at(data.len() / 2);
        testing_data_option = Some(transform_data(testing_data.to_vec()));
        training_data = transform_training_data(tr_data.to_vec(), block_size, block_size_multiple);
    } else {
        training_data = transform_training_data(data, block_size, block_size_multiple);
    }

    (training_data, validation_data_option, testing_data_option)
}

fn transform_training_data(
    data: Vec<Vec<u8>>,
    block_size: usize,
    block_size_multiple: usize,
) -> Data {
    if block_size_multiple == 1 {
        return transform_data(data);
    }

    let data_flattened: Vec<Vec<u8>> = data
        .into_iter()
        .flatten()
        .collect_vec()
        .chunks(block_size / 8)
        .map(<[u8]>::to_vec)
        .collect();

    let mut data_duplicated = Vec::new();

    for i in 0..(data_flattened.len() - block_size_multiple + 1) {
        let mut block: Vec<u8> = Vec::new();
        for j in 0..block_size_multiple {
            block.append(&mut data_flattened[i + j].clone());
        }
        data_duplicated.push(block);
    }

    transform_data(data_duplicated)
}

/// Returns data transformed into vectors of u64, where i-th u64 contains values of 64 i-th bits of consecutive blocks.
pub(crate) fn transform_data(data: Vec<Vec<u8>>) -> Data {
=======
    }
    data
}

pub(crate) fn prepare_data(data_source: &str, block_size: usize) -> (Vec<Vec<u8>>, Vec<Vec<u8>>) {
    let data = load_data(data_source, block_size);

    let (tr_data, testing_data) = data.split_at(data.len() / 2);

    (tr_data.to_vec(), testing_data.to_vec())
}

/// Returns data transformed into vectors of u64, where i-th u64 contains values of 64 i-th bits of consecutive blocks.
pub(crate) fn transform_data(data: &[Vec<u8>]) -> Data {
>>>>>>> 9cd989da
    let mut result = Vec::new();
    let block_size = data[0].len() * 8;
    for blocks in data.chunks(128) {
        let mut ints = vec![0_u128; block_size];

        for (e, block) in blocks.iter().enumerate() {
            for (i, int) in ints.iter_mut().enumerate().take(block_size) {
                if bit_value_in_block(i, block) {
                    *int += 1_u128 << e;
                }
            }
        }
        result.push(ints);
    }
    let mask = if data.len() % 128 == 0 {
        u128::MAX
    } else {
        2_u128.pow((data.len() % 128) as u32) - 1
    };
<<<<<<< HEAD
    Data {
        data: result,
        mask,
        num_of_blocks: data.len(),
=======
    let mut d = Vec::new();

    for i in 0..(data[0].len() * 8) {
        let mut bit = Vec::new();
        for block in result.iter() {
            bit.push(block[i])
        }
        d.push(bit);
    }
    Data {
        data: d,
        _mask: mask,
        _num_of_blocks: data.len() as u32,
>>>>>>> 9cd989da
    }
}

pub(crate) fn p_value(positive: usize, sample_size: usize, probability: f64) -> f64 {
    Python::with_gil(|py| {
        let scipy = PyModule::import(py, "scipy").unwrap();
        let result: f64 = scipy
            .getattr("stats")
            .unwrap()
            .getattr("binomtest")
            .unwrap()
            .call1((positive, sample_size, probability, "two-sided"))
            .unwrap()
            .getattr("pvalue")
            .unwrap()
            .extract()
            .unwrap();
        result
    })
}<|MERGE_RESOLUTION|>--- conflicted
+++ resolved
@@ -1,15 +1,9 @@
 use clap::Parser;
-<<<<<<< HEAD
-use itertools::Itertools;
-use pyo3::prelude::*;
-use std::fs;
-=======
 use pyo3::prelude::*;
 use std::{
     fs,
     time::{Duration, Instant},
 };
->>>>>>> 9cd989da
 
 pub(crate) fn z_score(sample_size: usize, positive: usize, p: f64) -> f64 {
     ((positive as f64) - p * (sample_size as f64)) / f64::sqrt(p * (1.0 - p) * (sample_size as f64))
@@ -18,66 +12,12 @@
 #[derive(Parser, Debug)]
 #[command(version)]
 pub(crate) struct Args {
-<<<<<<< HEAD
-    /// Path to file with input data.
-    pub(crate) data_source: String,
-
-    /// Block size in bits.
-    #[arg(short, long, default_value_t = 128)]
-    pub(crate) block: usize,
-
-    /// If the value is greater than 1, CoolTest looks for distinguisher on block size that is a multiple of 'block' and utilizes all such tuples of consecutive blocks.
-    #[arg(long, default_value_t = 1)]
-    pub(crate) block_size_multiple: usize,
-
-    /// Number of explored branches of distinguishers in greedy search.
-    #[arg(short, long, default_value_t = 100)]
-    pub(crate) k: usize,
-
-    /// Minimal difference between expected and actual count of a given pattern in data.
-    #[arg(short, long, default_value_t = 100)]
-    pub(crate) min_difference: usize,
-
-    /// Number of distinguishers tested in combinations for a multipattern.
-    #[arg(long, default_value_t = 50)]
-    pub(crate) top_n: usize,
-
-    /// Maximal number of bits (variables) used in a distinguishers.
-    #[arg(long)]
-    pub(crate) max_bits: Option<usize>,
-
-    /// Number of patterns combined into a multipattern.
-    #[arg(short, long, default_value_t = 2)]
-    pub(crate) patterns_combined: usize,
-
-    /// Degree of distinguishers evaluated in the first phase.
-    #[arg(short, long, default_value_t = 2)]
-    pub(crate) deg: usize,
-
-    /// Option whether the input data should be divided into training, validation and testing data.
-    #[arg(long, short)]
-    pub(crate) validation_and_testing_split: bool,
-
-    /// Option whether histogram should be used as a strengthening method.
-    #[arg(long)]
-    pub(crate) hist: bool,
-
-    /// Significance level
-    #[arg(short, long, default_value_t = 0.0004)]
-    pub(crate) alpha: f64,
-
-    /// Config file with list of CoolTest configurations to run.
-    #[arg(long, short)]
-    pub(crate) config: bool,
-}
-=======
     /// Path of file with input data.
     pub(crate) data_source: String,
 
     /// Length of block of data.
     #[arg(short, long, default_value_t = 128)]
     pub(crate) block: usize,
->>>>>>> 9cd989da
 
     /// Number of bits in histograms in brute-force search.
     #[arg(short, long, default_value_t = 2)]
@@ -100,61 +40,17 @@
     pub(crate) threads: usize,
 }
 
-pub(crate) fn count_combinations(n: usize, r: usize) -> usize {
-    if r > n {
-        0
-    } else {
-        (1..=r.min(n - r)).fold(1, |acc, val| acc * (n - val + 1) / val)
-    }
-}
-
-pub(crate) struct Data {
-    pub(crate) data: Vec<Vec<u128>>,
-    pub(crate) mask: u128,
-    pub(crate) num_of_blocks: usize,
-}
-
-pub(crate) fn multi_eval(
-    bits_signs: usize,
-    bits: &[usize],
-    tr_data: &[u128],
-    mask: u128,
-    is_last: bool,
-) -> u128 {
-    let mut result = u128::MAX;
+pub(crate) fn bits_block_eval(bits: &[usize], block: &[u8]) -> usize {
+    let mut result = 0;
 
     for (i, b) in bits.iter().enumerate() {
-<<<<<<< HEAD
-        if ((bits_signs >> i) & 1) == 1 {
-            result &= tr_data[*b];
-        } else {
-            result &= tr_data[*b] ^ u128::MAX;
-=======
         if bit_value_in_block(*b, block) {
             result += 1 << i;
->>>>>>> 9cd989da
-        }
-    }
-    if is_last {
-        result &= mask;
+        }
     }
     result
 }
 
-<<<<<<< HEAD
-pub(crate) fn multi_eval_count(
-    bits_signs: usize,
-    bits: &[usize],
-    tr_data: &[u128],
-    mask: u128,
-    is_last: bool,
-) -> u32 {
-    multi_eval(bits_signs, bits, tr_data, mask, is_last).count_ones()
-}
-
-fn load_data(path: &str, block_size: usize, block_size_multiple: usize) -> Vec<Vec<u8>> {
-    let len_of_block_in_bytes = (block_size * block_size_multiple) / 8;
-=======
 pub(crate) fn bit_value_in_block(bit: usize, block: &[u8]) -> bool {
     let (byte_index, offset) = (bit / 8, bit % 8);
     ((block[byte_index] >> offset) & 1) == 1
@@ -250,7 +146,6 @@
 
 fn load_data(path: &str, block_size: usize) -> Vec<Vec<u8>> {
     let len_of_block_in_bytes = block_size / 8;
->>>>>>> 9cd989da
     let mut data: Vec<_> = fs::read(path)
         .unwrap()
         .chunks(len_of_block_in_bytes)
@@ -259,73 +154,6 @@
     if data[data.len() - 1].len() != len_of_block_in_bytes {
         println!("Data are not aligned with block size, dropping last block!");
         data.pop();
-<<<<<<< HEAD
-    }
-    data
-}
-
-pub(crate) fn prepare_data(
-    data_source: &str,
-    block_size: usize,
-    block_size_multiple: usize,
-    halving: bool,
-    validation: bool,
-) -> (Data, Option<Data>, Option<Data>) {
-    let data = load_data(data_source, block_size, block_size_multiple);
-    let training_data;
-    let mut testing_data_option = None;
-    let mut validation_data_option = None;
-
-    if validation {
-        let (tr_data, testing_data) = data.split_at(data.len() / 3);
-        let (val_data, test_data) = testing_data.split_at(testing_data.len() / 2);
-        testing_data_option = Some(transform_data(test_data.to_vec()));
-        validation_data_option = Some(transform_data(val_data.to_vec()));
-        training_data = transform_training_data(tr_data.to_vec(), block_size, block_size_multiple);
-    } else if halving {
-        let (tr_data, testing_data) = data.split_at(data.len() / 2);
-        testing_data_option = Some(transform_data(testing_data.to_vec()));
-        training_data = transform_training_data(tr_data.to_vec(), block_size, block_size_multiple);
-    } else {
-        training_data = transform_training_data(data, block_size, block_size_multiple);
-    }
-
-    (training_data, validation_data_option, testing_data_option)
-}
-
-fn transform_training_data(
-    data: Vec<Vec<u8>>,
-    block_size: usize,
-    block_size_multiple: usize,
-) -> Data {
-    if block_size_multiple == 1 {
-        return transform_data(data);
-    }
-
-    let data_flattened: Vec<Vec<u8>> = data
-        .into_iter()
-        .flatten()
-        .collect_vec()
-        .chunks(block_size / 8)
-        .map(<[u8]>::to_vec)
-        .collect();
-
-    let mut data_duplicated = Vec::new();
-
-    for i in 0..(data_flattened.len() - block_size_multiple + 1) {
-        let mut block: Vec<u8> = Vec::new();
-        for j in 0..block_size_multiple {
-            block.append(&mut data_flattened[i + j].clone());
-        }
-        data_duplicated.push(block);
-    }
-
-    transform_data(data_duplicated)
-}
-
-/// Returns data transformed into vectors of u64, where i-th u64 contains values of 64 i-th bits of consecutive blocks.
-pub(crate) fn transform_data(data: Vec<Vec<u8>>) -> Data {
-=======
     }
     data
 }
@@ -340,7 +168,6 @@
 
 /// Returns data transformed into vectors of u64, where i-th u64 contains values of 64 i-th bits of consecutive blocks.
 pub(crate) fn transform_data(data: &[Vec<u8>]) -> Data {
->>>>>>> 9cd989da
     let mut result = Vec::new();
     let block_size = data[0].len() * 8;
     for blocks in data.chunks(128) {
@@ -360,12 +187,6 @@
     } else {
         2_u128.pow((data.len() % 128) as u32) - 1
     };
-<<<<<<< HEAD
-    Data {
-        data: result,
-        mask,
-        num_of_blocks: data.len(),
-=======
     let mut d = Vec::new();
 
     for i in 0..(data[0].len() * 8) {
@@ -379,7 +200,6 @@
         data: d,
         _mask: mask,
         _num_of_blocks: data.len() as u32,
->>>>>>> 9cd989da
     }
 }
 
